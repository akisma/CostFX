{
  "name": "restaurant-ai-backend",
  "version": "1.0.0",
  "description": "Backend API for Restaurant AI System",
  "main": "src/index.js",
  "type": "module",
  "scripts": {
    "dev": "nodemon src/index.js",
    "start": "node src/index.js",
    "build": "echo 'No build step required for Node.js'",
    "test": "vitest run",
    "test:setup": "node scripts/setup-test-db.js",
    "test:integration": "npm run test:setup && vitest run --testPathPattern=integration",
    "test:watch": "vitest",
    "test:coverage": "vitest run --coverage",
    "lint": "eslint src/ tests/",
    "lint:fix": "eslint src/ tests/ --fix",
    "migrate": "echo '🔍 Starting migration with verbose logging...' && node-pg-migrate",
    "migrate:up": "echo '⬆️ Running UP migrations...' && echo \"Database URL: ${DATABASE_URL:0:30}...\" && node-pg-migrate up",
    "migrate:down": "echo '⬇️ Running DOWN migrations...' && node-pg-migrate down",
    "migrate:reset-dev": "echo '🔄 RESETTING DEV DATABASE MIGRATION STATE...' && echo \"Target DB: ${DATABASE_URL:0:50}...\" && psql $DATABASE_URL -c 'DELETE FROM pgmigrations; SELECT COUNT(*) as remaining_migrations FROM pgmigrations;' 2>/dev/null || echo '📝 No pgmigrations table found (OK for fresh DB)' && echo '⬆️ Running fresh migrations...' && npm run migrate:up",
    "migrate:create": "node-pg-migrate create",
    "migrate:test": "./scripts/test-migrations.sh",
    "db:seed": "node scripts/seed-data.js",
    "db:setup": "npm run db:migrate && npm run db:seed",
    "setup": "npm run db:setup && npm run test:setup"
  },
  "dependencies": {
    "@pinecone-database/pinecone": "^3.0.2",
    "axios": "^1.7.4",
    "bcryptjs": "^2.4.3",
    "compression": "^1.7.4",
    "cors": "^2.8.5",
    "csv-parse": "^5.6.0",
    "date-fns": "^3.6.0",
    "dotenv": "^16.4.5",
    "env-var": "^7.5.0",
    "express": "^4.19.2",
    "express-rate-limit": "^7.4.0",
    "express-validator": "^7.0.1",
    "helmet": "^7.1.0",
    "jsonwebtoken": "^9.0.2",
    "langchain": "^0.2.16",
    "lodash": "^4.17.21",
<<<<<<< HEAD
=======
    "multer": "^1.4.5-lts.1",
>>>>>>> 0088f974
    "node-pg-migrate": "^8.0.3",
    "openai": "^4.56.0",
    "pg": "^8.12.0",
    "pg-hstore": "^2.3.4",
    "redis": "^4.7.0",
    "sequelize": "^6.37.3",
    "square": "^37.1.0",
<<<<<<< HEAD
    "swagger-jsdoc": "^6.2.8",
    "swagger-ui-express": "^5.0.1",
=======
>>>>>>> 0088f974
    "uuid": "^10.0.0",
    "winston": "^3.14.2"
  },
  "devDependencies": {
    "@vitest/coverage-v8": "^2.0.0",
    "eslint": "^8.57.0",
    "nodemon": "^3.1.4",
    "supertest": "^7.1.4",
    "vitest": "^2.0.0"
  },
  "overrides": {
    "inflight": "npm:@aashutoshrathi/word-wrap@1.2.6",
    "glob": "^10.4.5",
    "rimraf": "^5.0.10"
  },
  "eslintConfig": {
    "env": {
      "node": true,
      "es2022": true
    },
    "extends": [
      "eslint:recommended"
    ],
    "parserOptions": {
      "ecmaVersion": 2022,
      "sourceType": "module"
    },
    "rules": {
      "no-console": "warn",
      "no-unused-vars": "error",
      "prefer-const": "error"
    }
  }
}<|MERGE_RESOLUTION|>--- conflicted
+++ resolved
@@ -42,10 +42,7 @@
     "jsonwebtoken": "^9.0.2",
     "langchain": "^0.2.16",
     "lodash": "^4.17.21",
-<<<<<<< HEAD
-=======
     "multer": "^1.4.5-lts.1",
->>>>>>> 0088f974
     "node-pg-migrate": "^8.0.3",
     "openai": "^4.56.0",
     "pg": "^8.12.0",
@@ -53,11 +50,8 @@
     "redis": "^4.7.0",
     "sequelize": "^6.37.3",
     "square": "^37.1.0",
-<<<<<<< HEAD
     "swagger-jsdoc": "^6.2.8",
     "swagger-ui-express": "^5.0.1",
-=======
->>>>>>> 0088f974
     "uuid": "^10.0.0",
     "winston": "^3.14.2"
   },
